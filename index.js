--- conflicted
+++ resolved
@@ -22,7 +22,6 @@
 	}
 };
 
-<<<<<<< HEAD
 const scrollToElement = (element, options) => {
 	const isOverflown = e => e.scrollHeight > e.clientHeight || e.scrollWidth > e.clientWidth;
 	const findScrollParent = element => {
@@ -65,7 +64,8 @@
 	if (parent !== undefined) {
 		parent.scrollTo(offset.x, offset.y);
 	}
-=======
+};
+
 const disableAnimations = () => {
 	const rule = `
 		*,
@@ -80,7 +80,6 @@
 	document.body.append(style); // eslint-disable-line no-undef
 
 	style.sheet.insertRule(rule);
->>>>>>> ab0732ea
 };
 
 const getBoundingClientRect = element => {
