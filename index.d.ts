/// <reference lib="dom"/>
/// <reference types="puppeteer"/>
import {SetCookie, LaunchOptions, Page, Browser} from 'puppeteer';

declare namespace captureWebsite {
	interface Authentication {
		username: string;
		password?: string;
	}

	type BeforeScreenshot = (page: Page, browser: Browser) => void;

	interface Options {
		/**
		Page width.

		@default 1280
		*/
		width?: number;

		/**
		Page height.

		@default 800
		*/
		height?: number;

		/**
		Image type.

		@default png
		*/
		type?: 'png' | 'jpeg';

		/**
		Image quality. Only for {type: 'jpeg'}.

		@default 1
		*/
		quality?: number;

		/**
		Scale the webpage `n` times.

		The default is what you would get if you captured a normal screenshot on a computer with a retina (High DPI) screen.

		@default 2
		*/
		scaleFactor?: number;

		/**
		Make it look like the screenshot was taken on the specified device.

		This overrides the `width`, `height`, `scaleFactor`, and `userAgent` options.
		*/
		emulateDevice?: string;

		/**
		Capture the full scrollable page, not just the viewport.

		@default false
		*/
		fullPage?: boolean;

		/**
		Include the default white background.

		Disabling this lets you capture screenshots with transparency.

		@default true
		*/
		defaultBackground?: boolean;

		/**
		The number of seconds before giving up trying to load the page.

		Specify `0` to disable the timeout.

		@default 60
		*/
		timeout?: number;

		/**
		The number of seconds to wait after the page finished loading before capturing the screenshot.

		This can be useful if you know the page has animations that you like it to finish before capturing the screenshot.

		@default 0
		*/
		delay?: number;

		/**
		Wait for a DOM element matching the given [CSS selector](https://developer.mozilla.org/en-US/docs/Web/CSS/CSS_Selectors) to appear in the page and to be visible before capturing the screenshot. It times out after `options.timeout` seconds.
		*/
		waitForElement?: string;

<<<<<<< HEAD
		/**
		Capture the DOM element matching the given [CSS selector](https://developer.mozilla.org/en-US/docs/Web/CSS/CSS_Selectors). It will wait for the element to appear in the page and to be visible. It times out after `options.timeout` seconds
		*/
		element?: string;
=======
	/**
	An object which specifies clipping region of the page.
	*/
	clip?: ClipOptions;

	/**
	Capture the DOM element matching the given [CSS selector](https://developer.mozilla.org/en-US/docs/Web/CSS/CSS_Selectors). It will wait for the element to appear in the page and to be visible. It times out after `options.timeout` seconds
	*/
	element?: string;
>>>>>>> fdff6fad

		/**
		Hide DOM elements matching the given [CSS selector](https://developer.mozilla.org/en-US/docs/Web/CSS/CSS_Selectors).

		Can be useful for cleaning up the page.

		This sets [`visibility: hidden`](https://stackoverflow.com/a/133064/64949) on the matched elements.
		*/
		hideElements?: string[];

		/**
		Remove DOM elements matching the given [CSS selectors](https://developer.mozilla.org/en-US/docs/Web/CSS/CSS_Selectors).

		This sets [`display: none`](https://stackoverflow.com/a/133064/64949) on the matched elements, so it could potentially break the website layout.
		*/
		removeElements?: string[];

		/**
		Click the DOM element matching the given [CSS selector](https://developer.mozilla.org/en-US/docs/Web/CSS/CSS_Selectors).
		*/
		clickElement?: string;

		/**
		Inject [JavaScript modules](https://developers.google.com/web/fundamentals/primers/modules) into the page.

		Accepts an array of inline code, absolute URLs, and local file paths (must have a .js extension).
		*/
		modules?: string[];

		/**
		Same as the `modules` option, but instead injects the code as [`<script>` instead of `<script type="module">`](https://developers.google.com/web/fundamentals/primers/modules). Prefer the `modules` option whenever possible.
		*/
		scripts?: string[];

		/**
		Inject CSS styles into the page.

		Accepts an array of inline code, absolute URLs, and local file paths (must have a `.css` extension).
		*/
		styles?: string[];

		/**
		Set custom [HTTP headers](https://developer.mozilla.org/en-US/docs/Web/HTTP/Headers).

		@default {}
		*/
		headers?: Headers;

		/**
		Set a custom [user agent](https://developer.mozilla.org/en-US/docs/Web/HTTP/Headers/User-Agent).
		*/
		userAgent?: string;

		/**
		Set cookies in [browser string format](https://developer.mozilla.org/en-US/docs/Web/HTTP/Cookies) or [object format](https://github.com/GoogleChrome/puppeteer/blob/master/docs/api.md#pagesetcookiecookies).

		Tip: Go to the website you want a cookie for and [copy-paste it from DevTools](https://stackoverflow.com/a/24961735/64949).
		*/
		cookies?: (string | SetCookie)[];

		/**
		Credentials for [HTTP authentication](https://developer.mozilla.org/en-US/docs/Web/HTTP/Authentication).
		*/
		authentication?: Authentication;

		/**
		The specified function is called right before the screenshot is captured. It gives you a lot of power to do custom stuff. The function can be async.

		Note: Make sure to not call `page.close()` or `browser.close()`.
		*/
		beforeScreenshot?: BeforeScreenshot;

		/**
		Show the browser window so you can see what it's doing, redirect page console output to the terminal, and slow down each Puppeteer operation.

		Note: This overrides `launchOptions` with `{headless: false, slowMo: 100}`.

		@default false
		*/
		debug?: boolean;

		/**
		Options passed to [`puppeteer.launch()`](https://github.com/GoogleChrome/puppeteer/blob/master/docs/api.md#puppeteerlaunchoptions).

		Note: Some of the launch options are overridden by the `debug` option.

		@default {}
		*/
		launchOptions?: LaunchOptions;
	}

	interface FileOptions extends Options {
		/**
		Overwrite the destination file if it exists instead of throwing an error.

		@default false
		*/
		overwrite?: boolean;
	}
}

declare const captureWebsite: {
	/**
	Devices supported by the `emulateDevice` option.
	*/
	devices: string[];

	/**
	Capture a screnshot of the given `url` and save it to the given `outputFilePath`.

	@param url - The URL, file URL, data URL, or local file path to the website.
	@param outputFilePath - The path to write the screenshot.
	@returns A promise that resolves when the screenshot is written to the given file path.

	@example
	```
	import captureWebsite = require('capture-website');

	(async () => {
		await captureWebsite.file('https://sindresorhus.com', 'screenshot.png');
	})();
	```
	*/
	file(
		url: string,
		outputFilePath: string,
		options?: captureWebsite.FileOptions
	): Promise<void>;

	/**
	Capture a screnshot of the given `url`.

	@param url - The URL, file URL, data URL, or local file path to the website.
	@returns The screenshot as binary.
	*/
	buffer(url: string, options?: captureWebsite.Options): Promise<Buffer>;

	/**
	Capture a screnshot of the given `url`.

	@param url - The URL, file URL, data URL, or local file path to the website.
	@returns The screenshot as [Base64](https://developer.mozilla.org/en-US/docs/Web/API/WindowBase64/Base64_encoding_and_decoding).
	*/
	base64(url: string, options?: captureWebsite.Options): Promise<string>;
};

<<<<<<< HEAD
export = captureWebsite;
=======
interface ClipOptions{
	/**
	x-coordinate of top-left corner of clip area
	@default 0
	*/
	x?: number;

	/**
	y-coordinate of top-left corner of clip area
	@default 0
	*/
	y?: number;

	/**
	width of clipping area
	@default 100
	*/
	width?: number;

	/**
	height of clipping area
	@default 100
	*/
	height?: number;
}

export default captureWebsite;
>>>>>>> fdff6fad
<|MERGE_RESOLUTION|>--- conflicted
+++ resolved
@@ -1,6 +1,6 @@
 /// <reference lib="dom"/>
 /// <reference types="puppeteer"/>
-import {SetCookie, LaunchOptions, Page, Browser} from 'puppeteer';
+import { SetCookie, LaunchOptions, Page, Browser } from 'puppeteer';
 
 declare namespace captureWebsite {
 	interface Authentication {
@@ -94,22 +94,15 @@
 		*/
 		waitForElement?: string;
 
-<<<<<<< HEAD
+		/**
+		An object which specifies clipping region of the page.
+		*/
+		clip?: ClipOptions;
+
 		/**
 		Capture the DOM element matching the given [CSS selector](https://developer.mozilla.org/en-US/docs/Web/CSS/CSS_Selectors). It will wait for the element to appear in the page and to be visible. It times out after `options.timeout` seconds
 		*/
 		element?: string;
-=======
-	/**
-	An object which specifies clipping region of the page.
-	*/
-	clip?: ClipOptions;
-
-	/**
-	Capture the DOM element matching the given [CSS selector](https://developer.mozilla.org/en-US/docs/Web/CSS/CSS_Selectors). It will wait for the element to appear in the page and to be visible. It times out after `options.timeout` seconds
-	*/
-	element?: string;
->>>>>>> fdff6fad
 
 		/**
 		Hide DOM elements matching the given [CSS selector](https://developer.mozilla.org/en-US/docs/Web/CSS/CSS_Selectors).
@@ -256,10 +249,8 @@
 	base64(url: string, options?: captureWebsite.Options): Promise<string>;
 };
 
-<<<<<<< HEAD
 export = captureWebsite;
-=======
-interface ClipOptions{
+interface ClipOptions {
 	/**
 	x-coordinate of top-left corner of clip area
 	@default 0
@@ -284,6 +275,3 @@
 	*/
 	height?: number;
 }
-
-export default captureWebsite;
->>>>>>> fdff6fad
